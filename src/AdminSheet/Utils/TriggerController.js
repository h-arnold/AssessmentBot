class TriggerController {
<<<<<<< HEAD
  constructor() {
    /**
     * Constructor intentionally empty — use TriggerController.REQUIRED_SCOPES (static)
     * instead of creating an instance property so the scopes array is not recreated per instance.
     */
  }

=======
>>>>>>> b52133c0
  /**
   * Creates a time-based trigger for the specified function to fire 5 seconds after the current time.
   *
   * @param {string} functionName - The name of the function to trigger.
   * @param {integer} triggerTime - The time the trigger should be run.
   * @returns {string} The unique ID of the created trigger.
   */
  createTimeBasedTrigger(functionName, triggerTime) {
    try {
      // Ensure user has granted required permissions for trigger installation and execution
      ScriptApp.requireScopes(ScriptApp.AuthMode.FULL, TriggerController.REQUIRED_SCOPES);

      if (!triggerTime) {
        triggerTime = new Date();
        triggerTime.setSeconds(triggerTime.getSeconds() + 5);
      }

      const trigger = ScriptApp.newTrigger(functionName).timeBased().at(triggerTime).create();
      console.log(`Trigger created for ${functionName} to run at ${triggerTime}.`);
      const triggerId = trigger.getUniqueId();
      console.log(`Trigger Id is ${triggerId}`);
      return triggerId;
    } catch (error) {
      if (error.message.includes('This script has too many triggers')) {
        console.warn(`Too many triggers error occurred: ${error.message}`);
        this.removeTriggers('triggerProcessSelectedAssignment');
        console.log(
          "Removed all triggers for 'triggerProcessSelectedAssignment'. Retrying trigger creation..."
        );
        return this.createTimeBasedTrigger(functionName);
      } else {
        const progressTracker = ProgressTracker.getInstance();
        progressTracker.logAndThrowError(
          `Error creating trigger for ${functionName}: ${error.message}`,
          error
        );
      }
    }
  }

  /**
   * Removes existing onOpen triggers.
   */
  removeOnOpenTriggers() {
    const triggers = ScriptApp.getProjectTriggers();
    triggers.forEach((trigger) => {
      if (trigger.getEventType() === ScriptApp.EventType.ON_OPEN) {
        ScriptApp.deleteTrigger(trigger);
        console.log(`Existing onOpen trigger deleted.`);
      }
    });
  }

  /**
   * Creates an onOpen trigger for the specified function, removing any existing onOpen triggers beforehand.
   *
   * @param {string} functionName - The name of the function to trigger on open.
   * @returns {string} The unique ID of the created trigger.
   */
  createOnOpenTrigger(functionName) {
    try {
      // Ensure user has granted required permissions for trigger installation and execution
      ScriptApp.requireScopes(ScriptApp.AuthMode.FULL, TriggerController.REQUIRED_SCOPES);

      this.removeOnOpenTriggers();

      // Create new onOpen trigger
      const trigger = ScriptApp.newTrigger(functionName)
        .forSpreadsheet(SpreadsheetApp.getActiveSpreadsheet())
        .onOpen()
        .create();
      console.log(`OnOpen trigger created for ${functionName}.`);
      return trigger.getUniqueId();
    } catch (error) {
      const progressTracker = ProgressTracker.getInstance();
      progressTracker.logAndThrowError(
        `Error creating onOpen trigger for ${functionName}: ${error.message}`,
        error
      );
    }
  }

  /**
   * Removes all triggers associated with the specified function name.
   *
   * @param {string} functionName - The name of the function whose triggers are to be removed.
   */
  removeTriggers(functionName) {
    const triggers = ScriptApp.getProjectTriggers();
    triggers.forEach((trigger) => {
      if (trigger.getHandlerFunction() === functionName) {
        ScriptApp.deleteTrigger(trigger);
        console.log(`Trigger for ${functionName} deleted.`);
      }
    });
  }

  /**
   * Deletes the specific trigger that matches the trigger ID.
   *
   * @param {string} triggerId - The unique ID of the trigger to delete.
   */
  deleteTriggerById(triggerId) {
    const triggers = ScriptApp.getProjectTriggers();
    triggers.forEach((trigger) => {
      if (trigger.getUniqueId() === triggerId) {
        ScriptApp.deleteTrigger(trigger);
        console.log(`Trigger with ID ${triggerId} deleted.`);
      }
    });
  }
}

// Static: required OAuth scopes for trigger installation and execution.
// Defined as a static property to avoid recreating the array per instance.
TriggerController.REQUIRED_SCOPES = [
  'https://www.googleapis.com/auth/presentations',
  'https://www.googleapis.com/auth/classroom.courses',
  'https://www.googleapis.com/auth/classroom.rosters',
  'https://www.googleapis.com/auth/classroom.profile.emails',
  'https://www.googleapis.com/auth/classroom.profile.photos',
  'https://www.googleapis.com/auth/classroom.coursework.students',
  'https://www.googleapis.com/auth/spreadsheets',
  'https://www.googleapis.com/auth/drive',
  'https://www.googleapis.com/auth/script.storage',
  'https://www.googleapis.com/auth/script.external_request',
  'https://www.googleapis.com/auth/script.container.ui',
  'https://www.googleapis.com/auth/script.scriptapp',
];<|MERGE_RESOLUTION|>--- conflicted
+++ resolved
@@ -1,14 +1,8 @@
 class TriggerController {
-<<<<<<< HEAD
   constructor() {
-    /**
-     * Constructor intentionally empty — use TriggerController.REQUIRED_SCOPES (static)
-     * instead of creating an instance property so the scopes array is not recreated per instance.
-     */
+    // Initialization logic can be added here if needed
   }
 
-=======
->>>>>>> b52133c0
   /**
    * Creates a time-based trigger for the specified function to fire 5 seconds after the current time.
    *
