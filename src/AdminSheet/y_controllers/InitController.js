--- conflicted
+++ resolved
@@ -180,9 +180,7 @@
   }
 
   /**
-<<<<<<< HEAD
-   * This method does the first run init procedure of creating an installable onOpen trigger.
-   * Note: Authorization is now handled automatically by TriggerController.createOnOpenTrigger() via ScriptApp.requireScopes().
+   * This method does the first run init procedure of triggering the auth process, creating an installable onOpen trigger and updating the scriptAuthorised flag in the config parameters.
    */
   doFirstRunInit() {
     const triggerController = new TriggerController();
@@ -190,41 +188,6 @@
     // Create onOpen trigger. This will automatically prompt for authorization via requireScopes().
     triggerController.createOnOpenTrigger(`handleScriptInit`);
 
-=======
-   * Handles the authorisation process for Assessment Record templates.
-   * This method is called from the assessment record template's menus.js file.
-   * It sets up triggers and the auth revoke timer, but does NOT create menus
-   * (those are created in the template context after this completes).
-   */
-  handleAssessmentRecordAuth() {
-    const sa = new ScriptAppManager();
-    const scriptAuthorised = sa.isAuthorised();
-    ABLogger.getInstance().info(
-      `InitController.handleAssessmentRecordAuth() - User authorized: ${scriptAuthorised}`
-    );
-
-    // If script isn't authorised, run the first run initialisation
-    if (!scriptAuthorised) {
-      this.doFirstRunInit();
-    }
-
-    // Set up the authorisation revocation timer
-    this.setupAuthRevokeTimer();
-
-    ABLogger.getInstance().info('Assessment record authorisation complete.');
-  }
-
-  /**
-   * This method does the first run init procedure of creating an installable onOpen trigger.
-   * Note: Authorization is now handled automatically by TriggerController.createOnOpenTrigger() via ScriptApp.requireScopes().
-   */
-  doFirstRunInit() {
-    const triggerController = new TriggerController();
-
-    // Create onOpen trigger. This will automatically prompt for authorization via requireScopes().
-    triggerController.createOnOpenTrigger(`handleScriptInit`);
-
->>>>>>> b52133c0
     // If there's no Assessment Record Template Id set in the config, set one. This avoids an infinite loop scenario explained below.
     this.setDefaultAssessmentRecordTemplateId();
   }
