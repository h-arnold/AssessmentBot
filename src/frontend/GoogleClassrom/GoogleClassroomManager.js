--- conflicted
+++ resolved
@@ -378,12 +378,9 @@
       const errorMessage = "Cannot assess assignments: No classroom is selected or the ClassInfo sheet is missing.";
       const detailedError = "The Assessment Bot requires a classroom to be selected before assessing assignments. " +
                             "The ClassInfo sheet which contains this information is missing or incomplete.";
-      
-<<<<<<< HEAD
-=======
+
       this.progressTracker.logError(errorMessage, detailedError);
       
->>>>>>> a7e781b1
       // Use UIManager to handle the classroom selection prompt
       try {
         // Get the UIManager instance
@@ -392,17 +389,11 @@
         // Prompt the user about missing classroom selection
         uiManager.promptMissingClassroomSelection();
       } catch (e) {
-<<<<<<< HEAD
         this.progressTracker.captureError(e, "Cannot show UI prompt using UIManager");
       }
       
       this.progressTracker.logAndThrowError(errorMessage + " Please use the 'Change Class' menu option to select a classroom first.", detailedError);
-=======
-        console.error("Cannot show UI prompt using UIManager:", e);
-      }
-      
-      throw new Error(errorMessage + " Please use the 'Change Class' menu option to select a classroom first.");
->>>>>>> a7e781b1
+
     }
     
     const courseId = sheet.getRange("B2").getValue();
